--- conflicted
+++ resolved
@@ -12,11 +12,7 @@
 
 
 package = "retrocookie"
-<<<<<<< HEAD
 python_versions = ["3.8", "3.7"]
-=======
-python_versions = ["3.8", "3.7", "3.6"]
->>>>>>> 7ef838b9
 nox.options.sessions = "pre-commit", "safety", "mypy", "tests", "typeguard"
 
 
@@ -146,11 +142,7 @@
 def tests(session: Session) -> None:
     """Run the test suite."""
     install_package(session)
-<<<<<<< HEAD
     install(session, "cookiecutter", "coverage[toml]", "pygments", "pytest")
-=======
-    install(session, "coverage[toml]", "pytest")
->>>>>>> 7ef838b9
     try:
         session.run("coverage", "run", "--parallel", "-m", "pytest", *session.posargs)
     finally:
